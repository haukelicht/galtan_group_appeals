#!/bin/bash
#SBATCH --time=01:00:00
#SBATCH --gpus=1
#SBATCH --gres=gpumem:40G
#SBATCH --mem-per-cpu=32G
#SBATCH --mail-type=BEGIN,END,FAIL
#SBATCH --mail-user=hauke.licht@wiso.uni-koeln.de
#SBATCH --job-name=manifest_sentences_informativeness_ranking
#SBATCH --output=%x.log
#SBATCH --error=%x.err

module load gcc/8.2.0 eth_proxy python_gpu/3.11.2
source ./../../venv/bin/activate

DATAPATH='../../data/manifestos'
DATAFILE='all_manifesto_sentences'

python informativeness_ranking.py \
    --input_file "$DATAPATH/${DATAFILE}.tsv" \
    --text_col 'text' \
    --id_col 'sentence_id' \
<<<<<<< HEAD
    --output_file "$DATAPATH/${DATAFILE}_informativeness_ranking.tsv" --overwrite_output_file \
=======
    --group_by 'manifesto_id' \
    --output_file "$DATAPATH/test_sentences_informativeness_ranking.tsv" --overwrite_output_file \
>>>>>>> 64e94c88
    --embedding_model 'intfloat/multilingual-e5-large-instruct' --embedding_batch_size 256 \
    --device 'cuda:0' \
    --seed 1234 \
    --epochs 10000 \
    --verbose
<|MERGE_RESOLUTION|>--- conflicted
+++ resolved
@@ -1,7 +1,7 @@
 #!/bin/bash
 #SBATCH --time=01:00:00
 #SBATCH --gpus=1
-#SBATCH --gres=gpumem:40G
+#SBATCH --gres=gpumem:32G
 #SBATCH --mem-per-cpu=32G
 #SBATCH --mail-type=BEGIN,END,FAIL
 #SBATCH --mail-user=hauke.licht@wiso.uni-koeln.de
@@ -13,18 +13,15 @@
 source ./../../venv/bin/activate
 
 DATAPATH='../../data/manifestos'
-DATAFILE='all_manifesto_sentences'
+#DATAFILE='all_manifesto_sentences'
+DATAFILE='test_sentences'
 
 python informativeness_ranking.py \
     --input_file "$DATAPATH/${DATAFILE}.tsv" \
     --text_col 'text' \
     --id_col 'sentence_id' \
-<<<<<<< HEAD
     --output_file "$DATAPATH/${DATAFILE}_informativeness_ranking.tsv" --overwrite_output_file \
-=======
     --group_by 'manifesto_id' \
-    --output_file "$DATAPATH/test_sentences_informativeness_ranking.tsv" --overwrite_output_file \
->>>>>>> 64e94c88
     --embedding_model 'intfloat/multilingual-e5-large-instruct' --embedding_batch_size 256 \
     --device 'cuda:0' \
     --seed 1234 \
